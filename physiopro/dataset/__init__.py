--- conflicted
+++ resolved
@@ -6,8 +6,5 @@
 from .maskts import MaskTSDataset
 from .df import DfDataset
 from .cinc2020 import CinC2020
-<<<<<<< HEAD
 from .SEED import SEED
-=======
-from .tpp import EventDataset
->>>>>>> 35251ba1
+from .tpp import EventDataset